--- conflicted
+++ resolved
@@ -18,21 +18,6 @@
 // GrafanaSpec defines the desired state of Grafana
 // +k8s:openapi-gen=true
 type GrafanaSpec struct {
-<<<<<<< HEAD
-	Config                 GrafanaConfig            `json:"config"`
-	Containers             []v1.Container           `json:"containers,omitempty"`
-	DashboardLabelSelector []*metav1.LabelSelector  `json:"dashboardLabelSelector,omitempty"`
-	Ingress                *GrafanaIngress          `json:"ingress,omitempty"`
-	Secrets                []string                 `json:"secrets,omitempty"`
-	ConfigMaps             []string                 `json:"configMaps,omitempty"`
-	Service                *GrafanaService          `json:"service,omitempty"`
-	DataStorage            *GrafanaDataStorage      `json:"dataStorage,omitempty"`
-	Deployment             *GrafanaDeployment       `json:"deployment,omitempty"`
-	Resources              *v1.ResourceRequirements `json:"resources,omitempty"`
-	ServiceAccount         *GrafanaServiceAccount   `json:"serviceAccount,omitempty"`
-	Client                 *GrafanaClient           `json:"client,omitempty"`
-	Compat                 *GrafanaCompat           `json:"compat"`
-=======
 	Config                     GrafanaConfig            `json:"config"`
 	Containers                 []v1.Container           `json:"containers,omitempty"`
 	DashboardLabelSelector     []*metav1.LabelSelector  `json:"dashboardLabelSelector,omitempty"`
@@ -46,7 +31,7 @@
 	Client                     *GrafanaClient           `json:"client,omitempty"`
 	Compat                     *GrafanaCompat           `json:"compat"`
 	DashboardNamespaceSelector *metav1.LabelSelector    `json:"dashboardNamespaceSelector,omitempty"`
->>>>>>> cf59c7d2
+	DataStorage                *GrafanaDataStorage      `json:"dataStorage,omitempty"`
 }
 
 // Backwards compatibility switches
