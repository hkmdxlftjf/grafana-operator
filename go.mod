--- conflicted
+++ resolved
@@ -171,19 +171,6 @@
 	github.com/munnerz/goautoneg v0.0.0-20191010083416-a7dc8b61c822 // indirect
 	github.com/pmezard/go-difflib v1.0.1-0.20181226105442-5d4384ee4fb2 // indirect
 	github.com/prometheus/client_model v0.6.2 // indirect
-<<<<<<< HEAD
-	github.com/prometheus/common v0.66.1 // indirect
-	github.com/prometheus/procfs v0.17.0 // indirect
-	github.com/spf13/pflag v1.0.7 // indirect
-	go.uber.org/multierr v1.11.0 // indirect
-	go.uber.org/zap v1.27.0
-	golang.org/x/net v0.44.0 // indirect
-	golang.org/x/oauth2 v0.30.0 // indirect
-	golang.org/x/sys v0.36.0 // indirect
-	golang.org/x/term v0.35.0 // indirect
-	golang.org/x/text v0.29.0 // indirect
-	golang.org/x/time v0.12.0 // indirect
-=======
 	github.com/prometheus/common v0.67.1 // indirect
 	github.com/prometheus/procfs v0.16.1 // indirect
 	github.com/spf13/pflag v1.0.6 // indirect
@@ -195,18 +182,13 @@
 	golang.org/x/term v0.36.0 // indirect
 	golang.org/x/text v0.30.0 // indirect
 	golang.org/x/time v0.9.0 // indirect
->>>>>>> aea02bb1
 	gomodules.xyz/jsonpatch/v2 v2.4.0 // indirect
 	google.golang.org/protobuf v1.36.10 // indirect
 	gopkg.in/inf.v0 v0.9.1 // indirect
 	gopkg.in/yaml.v3 v3.0.1 // indirect
 	k8s.io/apiextensions-apiserver v0.34.1
 	k8s.io/klog/v2 v2.130.1 // indirect
-<<<<<<< HEAD
-	k8s.io/kube-openapi v0.0.0-20250814151709-d7b6acb124c3 // indirect
-=======
 	k8s.io/kube-openapi v0.0.0-20250910181357-589584f1c912 // indirect
->>>>>>> aea02bb1
 	k8s.io/utils v0.0.0-20251002143259-bc988d571ff4
 	sigs.k8s.io/json v0.0.0-20250730193827-2d320260d730 // indirect
 	sigs.k8s.io/yaml v1.6.0 // indirect
